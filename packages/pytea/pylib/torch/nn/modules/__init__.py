--- conflicted
+++ resolved
@@ -6,12 +6,8 @@
 from .dropout import Dropout2d, Dropout
 from .distance import CosineSimilarity
 from .linear import Linear
-<<<<<<< HEAD
-from .loss import CrossEntropyLoss, MSELoss, BCELoss
+from .loss import CrossEntropyLoss, MSELoss, BCELoss, NLLLoss
 from .padding import ReflectionPad2d
-=======
-from .loss import CrossEntropyLoss, NLLLoss, MSELoss, BCELoss
->>>>>>> abcc95ba
 from .pooling import AdaptiveAvgPool2d, AvgPool2d, MaxPool2d
 from .instancenorm import InstanceNorm2d
 from .layernorm import LayerNorm
