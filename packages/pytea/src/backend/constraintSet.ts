/*
 * constraintSet.ts
 * Copyright (c) Seoul National University.
 * Licensed under the MIT license.
 * Author: Ho Young Jhoo (mersshs@gmail.com)
 *
 * Environment and heaps for dynamic semantics of PyTea internal languages.
 */
import chalk from 'chalk';
import { List, Map, Record, Set } from 'immutable';

import { ParseNode } from 'pyright-internal/parser/parseNodes';

import { PyteaService } from '../service/pyteaService';
import { absIndexByLen, sanitizeSource } from './backUtils';
import { ConstraintSolver, expToCtr } from './constraintSolver';
import {
    CompareConstraintType,
    Constraint,
    ConstraintIndex,
    ConstraintType,
    CtrAnd,
    CtrBroad,
    CtrExpBool,
    CtrFail,
    CtrForall,
    CtrNot,
    CtrOr,
    ctrToStr,
    EqualityConstraint,
    NumConstraint,
} from './constraintType';
import { Context } from './context';
import { isStructuallyEq, simplifyConstraint, simplifyExp } from './expUtils';
import { NumRange } from './range';
import { ShValue, SVType } from './sharpValues';
import {
    BoolOpType,
    ExpBool,
    ExpNum,
    ExpShape,
    ExpShapeConst,
    ExpString,
    NumBopType,
    NumOpType,
    NumUopType,
    SEType,
    ShapeOpType,
    StringOpType,
    SymbolIndex,
    SymbolType,
    SymBool,
    SymExp,
    SymFloat,
    SymInt,
    SymShape,
    SymString,
    SymVal,
} from './symExpressions';

export interface ConstraintGen {
    genSymInt(name: string, source?: ParseNode): SymInt;
    genSymFloat(name: string, source?: ParseNode): SymFloat;
    genSymBool(name: string, source?: ParseNode): SymBool;
    genSymString(name: string, source?: ParseNode): SymString;
    genSymShape(name: string, rank: ExpNum, source?: ParseNode): SymShape;
    genSymIntGte(name: string, min: number, source?: ParseNode): CSReturn<SymInt>;
    genSymFloatGte(name: string, min: number, source?: ParseNode): CSReturn<SymFloat>;
    genShaped(name: string, rank: number, dims?: (ExpNum | number)[], source?: ParseNode): CSReturn<ExpShapeConst>;

    genFromBool(exp: ExpBool, source?: ParseNode): CtrExpBool;
    genEquality(
        type: ConstraintType.Equal | ConstraintType.NotEqual,
        left: SymExp,
        right: SymExp,
        source?: ParseNode
    ): EqualityConstraint;
    genNumCompare(
        type: CompareConstraintType,
        left: ExpNum,
        right: ExpNum,
        source?: ParseNode
    ): NumConstraint | EqualityConstraint;

    genAnd(left: Constraint, right: Constraint, source?: ParseNode): CtrAnd;
    genOr(left: Constraint, right: Constraint, source?: ParseNode): CtrOr;
    genNot(constraint: Constraint, source?: ParseNode): CtrNot;
    genBroad(left: ExpShape, right: ExpShape, source?: ParseNode): CtrBroad;
    genForall(
        symbol: SymInt,
        range: [number | ExpNum, number | ExpNum],
        constraint: Constraint,
        source?: ParseNode
    ): CtrForall;
    genFail(reason: string, source?: ParseNode): CtrFail;
}

// ID Manager is shared for all paths.
class IdManager {
    private _ctrId: ConstraintIndex;
    private _symId: SymbolIndex;

    constructor(_ctrId?: ConstraintIndex, _symId?: SymbolIndex) {
        this._ctrId = _ctrId ? _ctrId : 0;
        this._symId = _symId ? _symId : 0;
    }

    getCtrId(): ConstraintIndex {
        return ++this._ctrId;
    }

    getSymId(): SymbolIndex {
        return ++this._symId;
    }
}

interface ConstraintSetProps {
    readonly idManager: IdManager;
    readonly ctrPool: List<Constraint>; // do not shrink it or delete somthing in it!

    // these 3 values contains indices of ctrPool
    readonly hardCtr: List<number>; // constraints that cannot be violated. added by guarantee or genSymXXXGte, genShaped
    readonly softCtr: List<number>; // constraints that can be violated. added by require
    readonly pathCtr: List<number>; // constraints that indicates paths conditions, added by if/then/else clause.

    readonly ctrIdCache: Set<ConstraintIndex>;
    readonly rangeCache: Map<SymbolIndex, NumRange>;
    readonly shapeCtrCache: Map<SymbolIndex, List<Constraint>>; // constraints related with SymShape
    readonly shapeCache: Map<SymbolIndex, List<ExpNum>>; // if rank of SymShape is defined someday, make shapes by shapeCtrCache
    readonly stringCache: Map<SymbolIndex, string>;
    readonly nonStringCache: Map<SymbolIndex, Set<string>>;
    readonly valid: boolean | undefined;
}

const constraintSetDefaults: ConstraintSetProps = {
    idManager: new IdManager(),
    ctrPool: List(),
    hardCtr: List(),
    softCtr: List(),
    pathCtr: List(),
    ctrIdCache: Set(),
    rangeCache: Map(),
    shapeCtrCache: Map(),
    shapeCache: Map(),
    stringCache: Map(),
    nonStringCache: Map(),
    valid: true,
};

// return error message if generated constraint has trivial error
export type CSReturnE<T> = [T, ConstraintSet] | string;
export type CSReturn<T> = [T, ConstraintSet];

export class ConstraintSet extends Record(constraintSetDefaults) implements ConstraintSetProps, ConstraintGen {
    constructor(params?: Partial<ConstraintSetProps>) {
        params ? super(params) : super();
    }

    toString(): string {
        return this.ctrPool
            .map((ctr) => simplifyConstraint(this, ctr))
            .map((ctr, idx) => {
                const str = ctrToStr(ctr);
                if (this.hardCtr.contains(idx)) {
                    return chalk.magenta(str);
                } else if (this.pathCtr.contains(idx)) {
                    return chalk.yellow(str);
                } else {
                    return str;
                }
            })
            .join('\n');
    }

    count(): number {
        return this.ctrPool.count();
    }

    getConstraints(): Constraint[] {
        return this.ctrPool.map((ctr) => simplifyConstraint(this, ctr)).toArray();
    }

    getConstraintJSON(): string {
        return JSON.stringify(
            {
                ctrPool: sanitizeSource(this.getConstraints()),
                hardCtr: this.hardCtr.toArray(),
                softCtr: this.softCtr.toArray(),
                pathCtr: this.pathCtr.toArray(),
            },
            null,
            2
        );
    }

    // return false if added constraint is trivially unsat.
    require(constraint: Constraint): ConstraintSet {
        const immCheck = this.checkImmediate(constraint);

        if (immCheck === true) {
            // do not append trivial cases.
            return this;
        } else if (immCheck === false) {
            return this.set('valid', false)._pushSoft(constraint);
        }

        // TODO: should cache on required position?
        return this._pushSoft(constraint);
    }

    requireAll(constraint: Constraint[]): ConstraintSet {
        let cs: ConstraintSet = this;
        constraint.forEach((ctr) => {
            cs = cs.require(ctr);
        });
        return cs;
    }

    guarantee(constraint: Constraint): ConstraintSet {
        const immCheck = this.checkImmediate(constraint);

        if (immCheck === true) {
            // do not append trivial cases.
            return this;
        } else if (immCheck === false) {
            return this.set('valid', false)._pushHard(constraint);
        }

        return this._cacheConstraint(constraint)._pushHard(constraint);
    }

    guaranteeAll(constraint: Constraint[]): ConstraintSet {
        let cs: ConstraintSet = this;
        constraint.forEach((ctr) => {
            cs = cs.guarantee(ctr);
        });
        return cs;
    }

    addIf(constraint: Constraint): ConstraintSet {
        const immCheck = this.checkImmediate(constraint);

        if (immCheck === true) {
            // do not append trivial cases.
            return this;
        } else if (immCheck === false) {
            return this.set('valid', false)._pushPath(constraint);
        }

        return this._cacheConstraint(constraint)._pushPath(constraint);
    }

    addIfAll(constraint: Constraint[]): ConstraintSet {
        let cs: ConstraintSet = this;
        constraint.forEach((ctr) => {
            cs = cs.addIf(ctr);
        });
        return cs;
    }

    /// ConstraintGen Implementations.

    genSymInt(name: string, source?: ParseNode): SymInt {
        const id = this._getNextSymId();
        return {
            type: SymbolType.Int,
            id,
            name: `${name}_I${id}`,
            source,
        };
    }

    genSymFloat(name: string, source?: ParseNode): SymFloat {
        const id = this._getNextSymId();
        return {
            type: SymbolType.Float,
            id,
            name: `${name}_F${id}`,
            source,
        };
    }

    genSymBool(name: string, source?: ParseNode): SymBool {
        const id = this._getNextSymId();
        return {
            type: SymbolType.Bool,
            id,
            name: `${name}_B${id}`,
            source,
        };
    }

    genSymString(name: string, source?: ParseNode): SymString {
        const id = this._getNextSymId();
        return {
            type: SymbolType.String,
            id,
            name: `${name}_Str${id}`,
            source,
        };
    }

    genSymShape(name: string, rank: ExpNum, source?: ParseNode): SymShape {
        const id = this._getNextSymId();
        return {
            type: SymbolType.Shape,
            id,
            name: `${name}_Shp${id}`,
            rank,
            source,
        };
    }

    genSymIntGte(name: string, min: number, source?: ParseNode): CSReturn<SymInt> {
        const newSym = this.genSymInt(name, source);
        const comp = this.genNumCompare(
            ConstraintType.LessThanOrEqual,
            ExpNum.fromConst(min),
            ExpNum.fromSymbol(newSym),
            source
        );
        return [newSym, this.guarantee(comp)];
    }

    genSymFloatGte(name: string, min: number, source?: ParseNode): CSReturn<SymFloat> {
        const newSym = this.genSymFloat(name, source);
        const comp = this.genNumCompare(
            ConstraintType.LessThanOrEqual,
            ExpNum.fromConst(min),
            ExpNum.fromSymbol(newSym),
            source
        );
        return [newSym, this.guarantee(comp)];
    }

    // This method clearly differs from `ExpShape.fromConst`.
    // It automatically generates constraints and push it to constraint set.
    genShaped(name: string, rank: number, dims?: (ExpNum | number)[], source?: ParseNode): CSReturn<ExpShapeConst> {
        if (rank < 0) {
            throw `making shape '${name} got negative rank ${rank}`;
        }

        let cs: ConstraintSet = this;

        // TODO: check our theory. What if the rank is not equal with the lenght of shape?
        const newDims: ExpNum[] = [];
        if (!dims) {
            for (let i = 0; i < rank; i++) {
                const [newDim, newCs] = this.genSymIntGte(`${name}_dim${i}`, 0, source);
                cs = newCs;

                const dimExp = ExpNum.fromSymbol(newDim);
                newDims.push(dimExp);
            }
        } else {
            for (const dim of dims) {
                if (typeof dim === 'number') {
                    newDims.push(ExpNum.fromConst(dim));
                } else {
                    newDims.push(dim);
                }
            }
        }

        return [ExpShape.fromConst(rank, newDims, source), cs];
    }

    // make constraint that value is falsy
    genFalsy<T>(ctx: Context<T>, value: ShValue): Constraint | undefined {
        // TODO: make value constraint.
        switch (value.type) {
            case SVType.Int:
            case SVType.Bool:
            case SVType.Float:
            case SVType.String:
            case SVType.Addr:
            case SVType.Object:
            case SVType.None:
            case SVType.NotImpl:
            default:
                return;
        }
    }

    // boolean to integer cast
    castBoolToInt(exp: boolean | ExpBool, source?: ParseNode): CSReturn<number | ExpNum> {
        if (typeof exp === 'boolean') {
            return [+exp, this];
        }
        if (exp.opType === BoolOpType.Const) {
            return [exp.value ? 1 : 0, this as ConstraintSet];
        }

        const isTrue = this.checkImmediate(exp);

        if (isTrue !== undefined) {
            return [isTrue ? 1 : 0, this as ConstraintSet];
        }

        // add (exp && num == 1) || (!exp && num == 0)
        const ctr = this.genFromBool(exp, source);
        const ctrNot = this.genNot(ctr, source);
        const num = ExpNum.fromSymbol(this.genSymInt(`num$castbool_${ctr.id}`, source));

        const numZero = this.genEquality(ConstraintType.Equal, num, ExpNum.fromConst(0));
        const numOne = this.genEquality(ConstraintType.Equal, num, ExpNum.fromConst(1));

        const finalCtr = this.genOr(this.genAnd(ctr, numOne), this.genAnd(ctrNot, numZero));

        // return num
        return [num, this.guarantee(finalCtr)];
    }

    // integer to boolean cast
    castNumToBool(exp: number | ExpNum, source?: ParseNode): CSReturnE<boolean | ExpBool> {
        if (typeof exp === 'number') {
            return [!!exp, this];
        }

        const range = this.getCachedRange(exp);
        if (range === undefined) {
            return 'castNumToBool: exp is non-numeric';
        }

        if (range.gt(0) || range.lt(0)) return [true, this];
        else if (range.eq(0)) return [false, this];

        const isZero = this.genEquality(ConstraintType.Equal, exp, ExpNum.fromConst(0), source);
        const isNZero = this.genEquality(ConstraintType.NotEqual, exp, ExpNum.fromConst(0), source);

        const sym = this.genSymBool(`bool$castnum_${isZero.id}`, source);
        const expSym = ExpBool.fromSymbol(sym);
        const ctrSym = this.genFromBool(expSym, source);

        const finalCtr = this.genOr(this.genAnd(ctrSym, isNZero), this.genAnd(this.genNot(ctrSym), isZero));
        return [expSym, this.guarantee(finalCtr)];
    }

    /// CONSTRAINT GENERATOR

    genFromBool(exp: ExpBool, source?: ParseNode): CtrExpBool {
        const id = this._getNextCtrId();
        return {
            type: ConstraintType.ExpBool,
            id,
            exp,
            source,
        };
    }

    // return cached sat or unsat. if unsat or found exceptions, return error message.
    genEquality(
        type: ConstraintType.Equal | ConstraintType.NotEqual,
        left: SymExp,
        right: SymExp,
        source?: ParseNode
    ): EqualityConstraint {
        if (left.expType === SEType.Num && right.expType === SEType.Num) {
            return this.genNumCompare(type, left, right, source) as EqualityConstraint;
        }

        const id = this._getNextCtrId();
        const constraint: EqualityConstraint = {
            type,
            id,
            left,
            right,
        };

        return constraint;
    }

    // return cached sat or unsat or error message
    genNumCompare(
        type: CompareConstraintType,
        left: number | ExpNum,
        right: number | ExpNum,
        source?: ParseNode
    ): NumConstraint | EqualityConstraint {
        const id = this._getNextCtrId();
        left = typeof left === 'number' ? ExpNum.fromConst(left) : left;
        right = typeof right === 'number' ? ExpNum.fromConst(right) : right;
        const constraint: NumConstraint | EqualityConstraint = {
            type,
            id,
            left,
            right,
            source,
        };

        return constraint;
    }

    genAnd(left: Constraint, right: Constraint, source?: ParseNode): CtrAnd {
        // TODO: check cache.
        const id = this._getNextCtrId();
        const constraint: CtrAnd = {
            type: ConstraintType.And,
            id,
            left,
            right,
            source,
        };

        return constraint;
    }

    genOr(left: Constraint, right: Constraint, source?: ParseNode): CtrOr {
        const id = this._getNextCtrId();
        const constraint: CtrOr = {
            type: ConstraintType.Or,
            id,
            left,
            right,
            source,
        };

        return constraint;
    }

    genNot(constraint: Constraint, source?: ParseNode): CtrNot {
        // TODO: unfold constraint.
        const id = this._getNextCtrId();
        const notCtr: CtrNot = {
            type: ConstraintType.Not,
            id,
            constraint,
            source,
        };

        return notCtr;
    }

    genBroad(left: ExpShape, right: ExpShape, source?: ParseNode): CtrBroad {
        // TODO: unfold constraint.
        const id = this._getNextCtrId();
        const constraint: CtrBroad = {
            type: ConstraintType.Broadcastable,
            id,
            left,
            right,
            source,
        };

        return constraint;
    }

    genForall(
        symbol: SymInt,
        range: [number | ExpNum, number | ExpNum],
        constraint: Constraint,
        source?: ParseNode
    ): CtrForall {
        const id = this._getNextCtrId();

        const expRange: [ExpNum, ExpNum] = [
            typeof range[0] === 'number' ? ExpNum.fromConst(range[0]) : range[0],
            typeof range[1] === 'number' ? ExpNum.fromConst(range[1]) : range[1],
        ];

        return {
            type: ConstraintType.Forall,
            id,
            symbol,
            range: expRange,
            constraint,
            source,
        };
    }

    genFail(reason: string, source?: ParseNode): CtrFail {
        const id = this._getNextCtrId();
        const failCtr: CtrFail = {
            type: ConstraintType.Fail,
            id,
            reason,
            source,
        };

        return failCtr;
    }

    /// UTILITIES

    // evaluate exp and return range, or undefined if it is not valid
    getCachedRange(exp: number | ExpNum): NumRange | undefined {
        if (typeof exp === 'number') {
            return NumRange.fromConst(exp);
        }

        switch (exp.opType) {
            case NumOpType.Const:
                return NumRange.fromConst(exp.value);
            case NumOpType.Uop: {
                const baseRng = this.getCachedRange(exp.baseValue);
                if (!baseRng) return undefined;
                let rng: NumRange | undefined;
                switch (exp.uopType) {
                    case NumUopType.Neg:
                        rng = baseRng.neg();
                        break;
                    case NumUopType.Ceil:
                        rng = baseRng.ceil();
                        break;
                    case NumUopType.Floor:
                        rng = baseRng.floor();
                        break;
                    case NumUopType.Abs:
                        rng = baseRng.abs();
                        break;
                }

                return rng?.valid() ? rng : undefined;
            }
            case NumOpType.Bop: {
                const leftRng = this.getCachedRange(exp.left);
                const rightRng = this.getCachedRange(exp.right);
                if (!leftRng || !rightRng) return undefined;
                const calced = this._calcRangeBop(exp.bopType, leftRng, rightRng);
                return calced.valid() ? calced : undefined;
            }
            case NumOpType.Symbol: {
                const cache = this.rangeCache.get(exp.symbol.id);
                if (!cache) {
                    return NumRange.genTop();
                }
                return cache.valid() ? cache : undefined;
            }
            case NumOpType.Max:
                if (exp.values.length === 0) {
                    return undefined;
                } else {
                    const calced = exp.values.map(this.getCachedRange).reduce((prevRng, currRng) => {
                        return currRng ? prevRng?.max(currRng) : undefined;
                    });
                    return calced?.valid() ? calced : undefined;
                }
            case NumOpType.Min:
                if (exp.values.length === 0) {
                    return undefined;
                } else {
                    const calced = exp.values.map(this.getCachedRange).reduce((prevRng, currRng) => {
                        return currRng ? prevRng?.min(currRng) : undefined;
                    });
                    return calced?.valid() ? calced : undefined;
                }
            // TODO: write this.
            case NumOpType.Index: {
                const idxRng = this.getCachedRange(exp.index);
                if (!idxRng || !idxRng.valid()) return;
                if (!idxRng.isConst()) return NumRange.genGte(0);
                const idx = idxRng.start;
                const shape = exp.baseShape;

                switch (shape.opType) {
                    case ShapeOpType.Const:
                        if (idx < shape.dims.length) {
                            return this.getCachedRange(shape.dims[idx]);
                        } else {
                            return;
                        }
                    case ShapeOpType.Set: {
                        const setIdx = this.getCachedRange(shape.axis);
                        if (!setIdx) return;
                        if (setIdx.isConst() && setIdx.start === idx) return this.getCachedRange(shape.dim);
                        if (setIdx.contains(idx)) return NumRange.genGte(0);
                        return this.getCachedRange(ExpNum.index(shape.baseShape, idx, exp.source));
                    }
                    case ShapeOpType.Concat: // TODO: get first.
                    case ShapeOpType.Slice:
                    case ShapeOpType.Broadcast:
                    case ShapeOpType.Symbol: {
                        const shapeCache = this.getCachedShape(shape);
                        if (!shapeCache || idx >= shapeCache.length) return;
                        return this.getCachedRange(shapeCache[idx]);
                    }
                    default:
                        return;
                }
            }
            case NumOpType.Numel: {
                const shape = this.getCachedShape(exp.shape);
                if (shape) {
                    if (shape.length === 0) return NumRange.fromConst(0);
                    let rng = NumRange.fromConst(1);
                    for (const dim of shape) {
                        const dimRng = this.getCachedRange(dim);
                        if (!dimRng) {
                            return;
                        }
                        rng = rng.mul(dimRng);
                    }
                    if (rng.valid()) return rng;
                }
                return;
            }
        }
    }

    // evaluate exp and return constant dimensions if statically calculatable
    getCachedShape(exp: ExpShape): ExpNum[] | undefined {
        switch (exp.opType) {
            case ShapeOpType.Const:
                return exp.dims;
            case ShapeOpType.Symbol:
                if (this.shapeCache.has(exp.symbol.id)) {
                    return this.shapeCache.get(exp.symbol.id)!.toArray();
                } else {
                    return;
                }
            case ShapeOpType.Set: {
                const base = this.getCachedShape(exp.baseShape);
                const axis = this.getCachedRange(exp.axis);
                if (base && axis && axis.isConst() && base.length > axis.end) {
                    const temp = base.slice();
                    temp[axis.start] = exp.dim;
                    return temp;
                }
                return;
            }
            case ShapeOpType.Slice:
            case ShapeOpType.Concat:
            case ShapeOpType.Broadcast:
                break;
        }
        return;
    }

    // evaluate exp and return string if statically calculatable.
    getCachedString(exp: string | ExpString): string | undefined {
        if (typeof exp === 'string') {
            return exp;
        }

        switch (exp.opType) {
            case StringOpType.Const:
                return exp.value;
            case StringOpType.Concat: {
                const str1 = this.getCachedString(exp.left);
                const str2 = this.getCachedString(exp.right);
                if (str1 !== undefined && str2 !== undefined) {
                    return str1.concat(str2);
                }
                break;
            }
            case StringOpType.Slice: {
                const str = this.getCachedString(exp.baseString);
                if (str === undefined) break;

                const strLen = str.length;
                let start = 0;
                let end = strLen;

                if (exp.start !== undefined) {
                    const rngTemp = this.getCachedRange(exp.start);
                    if (rngTemp?.isConst() !== true) break;
                    start = rngTemp.start;
                }

                if (exp.end !== undefined) {
                    const rngTemp = this.getCachedRange(exp.end);
                    if (rngTemp?.isConst() !== true) break;
                    end = rngTemp.end;
                }

                return str.slice(absIndexByLen(strLen, start), absIndexByLen(strLen, end));
            }
            case StringOpType.Symbol:
                if (this.stringCache.has(exp.symbol.id)) {
                    return this.stringCache.get(exp.symbol.id);
                }
                break;
        }
        return;
    }

    // check exp is not equal to tester
    checkNonString(exp: string | ExpString, tester: string): boolean | undefined {
        if (typeof exp === 'string') {
            return exp !== tester;
        }

        const strCache = this.getCachedString(exp);
        if (strCache !== undefined) {
            return strCache !== tester;
        }

        if (exp.opType === StringOpType.Symbol) {
            const nonSet = this.nonStringCache.get(exp.symbol.id);
            if (nonSet && nonSet.has(tester)) {
                return true;
            }
        }

        return;
    }

    // return cached equal string or not-equal string
    // getCachedString(symbolId: SymbolIndex): [string | undefined, string[] | undefined] {
    //     return [this._stringCache.get(symbolId), this._nonStringCache.get(symbolId)];
    // }

    // check constraint immediately
    checkImmediate(constraint: ExpBool | Constraint): boolean | undefined {
        // global flag check.
        if (!PyteaService.shouldCheckImmediate()) {
            return;
        }

        // is ExpBool
        if ('expType' in constraint) {
            if (constraint.opType === BoolOpType.Const) {
                return constraint.value;
            }

            constraint = {
                type: ConstraintType.ExpBool,
                id: -1,
                exp: constraint,
            } as CtrExpBool;
        }

        switch (constraint.type) {
            case ConstraintType.ExpBool:
                return this.checkImmediate(expToCtr(constraint.exp));
            case ConstraintType.Equal: {
                const leftExp = simplifyExp(this, constraint.left);
                const rightExp = simplifyExp(this, constraint.right);
                if (leftExp.expType === rightExp.expType) {
                    switch (leftExp.expType) {
                        case SEType.Num:
                            {
                                const left = this.getCachedRange(leftExp);
                                const right = this.getCachedRange(rightExp as ExpNum);
                                if (left && right && left.isConst() && right.isConst())
                                    return left.start === right.start;
                            }
                            break;
                        case SEType.Bool:
                            {
                                let left: boolean | undefined;
                                let right: boolean | undefined;
                                switch (leftExp.opType) {
                                    case BoolOpType.Const:
                                        left = leftExp.value;
                                        break;
                                    case BoolOpType.Symbol:
                                        {
                                            const boolRange = this.getSymbolRange(leftExp.symbol);
                                            if (boolRange?.isConst()) {
                                                left = boolRange.start !== 0;
                                            }
                                        }
                                        break;
                                    default:
                                        left = this.checkImmediate(expToCtr(leftExp));
                                        break;
                                }

                                const rightE = rightExp as ExpBool;
                                switch (rightE.opType) {
                                    case BoolOpType.Const:
                                        right = rightE.value;
                                        break;
                                    case BoolOpType.Symbol:
                                        {
                                            const boolRange = this.getSymbolRange(rightE.symbol);
                                            if (boolRange?.isConst()) {
                                                right = boolRange.start !== 0;
                                            }
                                        }
                                        break;
                                    default:
                                        right = this.checkImmediate(expToCtr(rightE));
                                        break;
                                }
                                if (left !== undefined && right !== undefined) return left === right;
                            }
                            break;
                        case SEType.Shape: {
                            // check falsy constant shape
                            if (
                                leftExp.opType === ShapeOpType.Const &&
                                rightExp.expType === SEType.Shape &&
                                rightExp.opType === ShapeOpType.Const
                            ) {
                                if (leftExp.dims.length !== rightExp.dims.length) {
                                    return false;
                                }
                                for (let i = 0; i < leftExp.dims.length; i++) {
                                    const ld = leftExp.dims[i];
                                    const rd = rightExp.dims[i];
                                    if (
                                        ld.opType === NumOpType.Const &&
                                        rd.opType === NumOpType.Const &&
                                        ld.value !== rd.value
                                    ) {
                                        return false;
                                    }
                                }
                            }
                            break;
                        }
                        case SEType.String:
                        default:
                            break;
                    }
                    const isStructEq = isStructuallyEq(leftExp, rightExp);
                    if (isStructEq) return true;
                    return;
                }
                // TODO: check number / boolean compare (?)
                return false;
            }
            case ConstraintType.NotEqual: {
                const leftExp = simplifyExp(this, constraint.left);
                const rightExp = simplifyExp(this, constraint.right);
                if (leftExp.expType === rightExp.expType) {
                    switch (leftExp.expType) {
                        case SEType.Num: {
                            const left = this.getCachedRange(leftExp);
                            const right = this.getCachedRange(rightExp as ExpNum);
                            if (!left || !right) return;

<<<<<<< HEAD
                            if (left.isConst() && right.isConst() &&  left.start === right.start) return false;
=======
                            if (left.isConst() && right.isConst()) return !(left.start === right.start);

>>>>>>> 67d39b70
                            if (left.ltRange(right) || right.ltRange(left)) return true;
                            return undefined;
                        }
                        case SEType.Bool: {
                            const left = this.checkImmediate(expToCtr(leftExp));
                            const right = this.checkImmediate(expToCtr(rightExp as ExpBool));
                            if (left !== undefined && right !== undefined) return left !== right;
                            else return;
                        }
                        case SEType.Shape:
                            {
                                const isStructEq = isStructuallyEq(leftExp, rightExp);
                                if (isStructEq) return false;
                            }
                            break;
                        case SEType.String:
                            {
                                const isStructEq = isStructuallyEq(leftExp, rightExp);
                                if (isStructEq) return false;
                            }
                            break;
                        default:
                            return;
                    }
                    return;
                }
                // TODO: check number / boolean compare (?)
                return true;
            }
            case ConstraintType.And: {
                const left = this.checkImmediate(constraint.left);
                if (left === false) return false;

                const right = this.checkImmediate(constraint.right);

                if (left === true) return right;
                return right === false ? false : undefined;
            }
            case ConstraintType.Or: {
                const left = this.checkImmediate(constraint.left);
                if (left === true) return true;

                const right = this.checkImmediate(constraint.right);

                if (left === false) return right;
                return right === true ? true : undefined;
            }
            case ConstraintType.Not: {
                const inner = this.checkImmediate(constraint.constraint);
                if (inner === undefined) return;
                return !inner;
            }
            case ConstraintType.LessThan: {
                const left = this.getCachedRange(constraint.left);
                const right = this.getCachedRange(constraint.right);
                if (!left || !right) return;
                return left.ltRange(right);
            }
            case ConstraintType.LessThanOrEqual: {
                const left = this.getCachedRange(constraint.left);
                const right = this.getCachedRange(constraint.right);
                if (!left || !right) return;
                return left.lteRange(right);
            }
            case ConstraintType.Broadcastable:
                {
                    const left = simplifyExp(this, constraint.left);
                    const right = simplifyExp(this, constraint.right);
                    if (left.opType === ShapeOpType.Const && right.opType === ShapeOpType.Const) {
                        const [baseShape, rightShape] = left.rank < right.rank ? [right, left] : [left, right];

                        const rankdiff = baseShape.dims.length - rightShape.dims.length;

                        for (let i = 0; i < baseShape.dims.length; i++) {
                            if (i < rankdiff) continue;

                            const dim = this.selectBroadcastable(baseShape.dims[i], rightShape.dims[i - rankdiff]);
                            if (dim === false) {
                                return false;
                            } else if (dim === undefined) {
                                return;
                            }
                        }
                        return true;
                    }
                }
                break;
            case ConstraintType.Forall:
                return;
            case ConstraintType.Fail:
                return false;
        }
        return;
    }

    // return broadcasted maximum value. if cannot infer it is broadcastable, return undefined.
    // if it is never broadcastable, return false
    // (left === right) => left / left === 1 => right / right === 1 => left
    selectBroadcastable(left: ExpNum, right: ExpNum): ExpNum | false | undefined {
        // TODO: check [1, 2)
        const leftRng = this.getCachedRange(left);
        const rightRng = this.getCachedRange(right);
        if (!leftRng || !rightRng) return;

        if (leftRng.isConst()) {
            const ln = leftRng.start;
            if (ln === 1) return right;
            if (rightRng.isConst()) {
                if (rightRng.start === 1) return left;
                if (ln !== rightRng.start) return false;
                return left;
            }
            if (!rightRng.contains(ln)) return false;
        }

        if (rightRng.isConst()) {
            const rn = rightRng.start;
            if (rn === 1) return left;
            if (!leftRng.contains(rn)) return false;
        }

        if (leftRng.intersect(rightRng).valid() === false) return false;
        if (isStructuallyEq(left, right)) return left;

        return;
    }

    // return cached range
    getSymbolRange(symbol: SymInt | SymFloat | SymBool): NumRange | undefined {
        return this.rangeCache.get(symbol.id);
    }

    // filter constraints which has exactly one non-constant symbolic variable
    hasSingleVar(constraint: Constraint): SymVal | boolean {
        switch (constraint.type) {
            case ConstraintType.ExpBool:
                return SymExp.hasSingleVar(this, constraint.exp);
            case ConstraintType.LessThan:
            case ConstraintType.LessThanOrEqual:
            case ConstraintType.Equal:
            case ConstraintType.NotEqual: {
                return SymExp.mergeSingleVar([
                    SymExp.hasSingleVar(this, constraint.left),
                    SymExp.hasSingleVar(this, constraint.right),
                ]);
            }
            case ConstraintType.And:
            case ConstraintType.Or: {
                return SymExp.mergeSingleVar([this.hasSingleVar(constraint.left), this.hasSingleVar(constraint.right)]);
            }
            case ConstraintType.Not:
                return this.hasSingleVar(constraint.constraint);
            case ConstraintType.Forall:
            case ConstraintType.Broadcastable:
            case ConstraintType.Fail:
                return true;
        }
    }

    // cache each symbolic variables' new range constrainted by `constraint`
    private _cacheConstraint(constraint: Constraint): ConstraintSet {
        const solver = new ConstraintSolver(this);

        return solver.solve(constraint).ctrSet;
    }

    private _calcRangeBop(bopType: NumBopType, left: NumRange, right: NumRange): NumRange {
        switch (bopType) {
            case NumBopType.Add:
                return left.add(right);
            case NumBopType.Sub:
                return left.sub(right);
            case NumBopType.Mul:
                return left.mul(right);
            case NumBopType.FloorDiv:
                return left.floordiv(right);
            case NumBopType.TrueDiv:
                return left.truediv(right);
            case NumBopType.Mod:
                return left.mod(right);
        }
    }

    // uncheck satisfiability. just push and cache it.
    private _pushHard(constraint: Constraint): ConstraintSet {
        let ctrSet = this;

        if (!this.ctrIdCache.has(constraint.id)) {
            ctrSet = ctrSet.set('hardCtr', ctrSet.hardCtr.push(ctrSet.ctrPool.count()));
            ctrSet = ctrSet.set('ctrPool', ctrSet.ctrPool.push(constraint));
            ctrSet = ctrSet.set('ctrIdCache', ctrSet.ctrIdCache.add(constraint.id));
        }

        return ctrSet;
    }

    private _pushSoft(constraint: Constraint): ConstraintSet {
        let ctrSet = this;

        if (!this.ctrIdCache.has(constraint.id)) {
            ctrSet = ctrSet.set('softCtr', ctrSet.softCtr.push(ctrSet.ctrPool.count()));
            ctrSet = ctrSet.set('ctrPool', ctrSet.ctrPool.push(constraint));
            ctrSet = ctrSet.set('ctrIdCache', ctrSet.ctrIdCache.add(constraint.id));
        }

        return ctrSet;
    }

    private _pushPath(constraint: Constraint): ConstraintSet {
        let ctrSet = this;

        if (!this.ctrIdCache.has(constraint.id)) {
            ctrSet = ctrSet.set('pathCtr', ctrSet.pathCtr.push(ctrSet.ctrPool.count()));
            ctrSet = ctrSet.set('ctrPool', ctrSet.ctrPool.push(constraint));
            ctrSet = ctrSet.set('ctrIdCache', ctrSet.ctrIdCache.add(constraint.id));
        }

        return ctrSet;
    }

    private _getNextCtrId(): number {
        return this.idManager.getCtrId();
    }

    private _getNextSymId(): number {
        return this.idManager.getSymId();
    }
}<|MERGE_RESOLUTION|>--- conflicted
+++ resolved
@@ -922,12 +922,8 @@
                             const right = this.getCachedRange(rightExp as ExpNum);
                             if (!left || !right) return;
 
-<<<<<<< HEAD
-                            if (left.isConst() && right.isConst() &&  left.start === right.start) return false;
-=======
                             if (left.isConst() && right.isConst()) return !(left.start === right.start);
 
->>>>>>> 67d39b70
                             if (left.ltRange(right) || right.ltRange(left)) return true;
                             return undefined;
                         }
