--- conflicted
+++ resolved
@@ -43,7 +43,6 @@
     Sat = 2
     Unsat = 3
     DontKnow = 4
-    Conflict = 5
 
 
 # Type enums: Must be consistent with enums in "symExpressions.ts", "constraintType.ts".
@@ -142,7 +141,6 @@
         ctrSetList = map(CtrSet, jsonObj)
 
         # lists of path indices
-        ConflictPaths = []
         UnreachablePaths = []
         ValidPaths = []
         SatPaths = []
@@ -152,30 +150,28 @@
         for pathIdx, ctrSet in enumerate(ctrSetList):
             # comment out printing all constraints
 
-            # log += ctrSet.toString()
+            # log = ctrSet.toString()
             pathResult, pathLog, _ = ctrSet.analysis()  # side effect: print result
             # log += pathLog
             log = f"--- PATH {pathIdx} ---\n{pathLog}"
 
-            if pathResult == PathResult.Conflict.value:
-                self.console.log(log)
-                ConflictPaths.append(pathIdx)
-            elif pathResult == PathResult.Unreachable.value:
+            if pathResult == PathResult.Unreachable.value:
                 self.console.log(log)
                 UnreachablePaths.append(pathIdx)
             elif pathResult == PathResult.Valid.value:
+                self.console.log(log)
                 ValidPaths.append(pathIdx)
             elif pathResult == PathResult.Sat.value:
+                self.console.log(log)
                 SatPaths.append(pathIdx)
+            elif pathResult == PathResult.Unsat.value:
                 self.console.log(log)
-            elif pathResult == PathResult.Unsat.value:
                 UnsatPaths.append(pathIdx)
+            else:
                 self.console.log(log)
-            else:
                 DontknowPaths.append(pathIdx)
-                self.console.log(log)
-
-<<<<<<< HEAD
+                
+
         self.console.log(
             "-----------------------------------\n"
             f"OVERALL (total {len(jsonObj)} paths)\n"
@@ -184,33 +180,15 @@
         valid_paths_len = len(ValidPaths) + len(SatPaths)
         if valid_paths_len != 0:
             self.console.log(f"Valid paths (no constraint error): {valid_paths_len}")
-=======
-        log = "-----------------------------------\n"
-        log += "OVERALL"
-        log += "\n-----------------------------------"
-        self.console.log(log)
-
-        if len(ConflictPaths) != 0:
-            self.console.log("Conflict paths: {}".format(len(ConflictPaths)))
-            self.console.log(ConflictPaths)
-        if len(UnreachablePaths) != 0:
-            self.console.log("Unreachable paths: {}".format(len(UnreachablePaths)))
-            self.console.log(UnreachablePaths)
-        if len(ValidPaths) != 0:
-            self.console.log("Valid paths: {}".format(len(ValidPaths)))
-        if len(SatPaths) != 0:
-            self.console.log("Satisfiable paths: {}".format(len(SatPaths)))
-            self.console.log(SatPaths)
->>>>>>> 2b87ac89
         if len(UnsatPaths) != 0:
             self.console.log(
                 f"Invalid paths (found conflicted constraints): {len(UnsatPaths)}"
             )
         if len(DontknowPaths) != 0:
             self.console.log(f"Undecidable paths (z3 timeout): {len(DontknowPaths)}")
-        if len(UnavailablePaths) != 0:
+        if len(UnreachablePaths) != 0:
             self.console.log(
-                f"Unreachable paths (conflicted branch conditions): {len(UnavailablePaths)}"
+                f"Unreachable paths (conflicted branch conditions): {len(UnreachablePaths)}"
             )
 
 
@@ -233,9 +211,9 @@
         self.softCtrs = [self.ctrPool[i].formula for i in self.softIdx]
 
     def toString(self):
-        assumptions = [self.ctrPool[i].formula for i in self.hardIdx]
-        pathCtrs = [self.ctrPool[i].formula for i in self.pathIdx]
-        softCtrs = [self.ctrPool[i].formula for i in self.softIdx]
+        assumptions = [self.ctrPool[i] for i in self.hardIdx]
+        pathCtrs = [self.ctrPool[i] for i in self.pathIdx]
+        softCtrs = [self.ctrPool[i] for i in self.softIdx]
 
         log = ""
 
@@ -259,31 +237,13 @@
 
     # analyze ctrSet(of a path).
     def analysis(self):
-<<<<<<< HEAD
         extras = dict()
 
-        if self.pathCondCheck() == "unsat":
+        pathCond, unsatIndice = self.pathCondCheck()
+        if pathCond == "unsat":
             log = "Unreachable path: Conflicted branch conditions."
+            extras["branchConflict"] = unsatIndice
             return PathResult.Unavailable.value, log, extras
-=======
-        pathCond, unsatIndice = self.pathCondCheck()
-        if pathCond == PathResult.Unreachable.value:
-            log = "Unreachable path. Path condition is unsatisfiable."
-            log += "unsat constraint:\n"
-            log += self.ctrPool[unsatIndice[-1]].toString() + "\n"
-            log += "conflict constraints: \n"
-            for idx in unsatIndice[:-1]:
-                log += self.ctrPool[idx].toString() + "\n"
-            return PathResult.Unreachable.value, log
-        elif pathCond == PathResult.Conflict.value:
-            log = "Hard constraints conflict.\n"
-            log += "unsat constraint:\n"
-            log += self.ctrPool[unsatIndice[-1]].toString() + "\n"
-            log += "conflict constraints: \n"
-            for idx in unsatIndice[:-1]:
-                log += self.ctrPool[idx].toString() + "\n"
-            return PathResult.Conflict.value, log
->>>>>>> 2b87ac89
 
         validity = self.checkValidity()
         if validity == "valid":
@@ -292,13 +252,8 @@
 
         sat, unsatIndice = self.checkSat()
         if sat == PathResult.Sat.value:
-<<<<<<< HEAD
             log = "Valid path: Constraints are satisfiable."
             return PathResult.Valid.value, log, extras
-=======
-            log = "Satisfiable path.\n\n"
-            log += "counter example:\n"
-            log += str(counterEx) + "\n"
         elif sat == PathResult.Unreachable.value:
             log = "Unreachable path. Path condition is unsatisfiable."
             log += "unsat constraint:\n"
@@ -306,7 +261,6 @@
             log += "conflict constraints: \n"
             for idx in unsatIndice[:-1]:
                 log += self.ctrPool[idx].toString() + "\n"
->>>>>>> 2b87ac89
         elif sat == PathResult.Unsat.value:
             log = "Invalid path: Found conflicted constraints.\n\n"
             log += "first conflicted hard constraint:\n"
@@ -334,39 +288,20 @@
     # check sat with only hardCtr and pathCtr.
     # TODO: Optimize it
     def pathCondCheck(self):
-        formula = And(self.pathCtrs)
+        formula = And(self.pathCtrs + self.assumptions)
 
         s = Solver()
+        s.set(":core.minimize", True)
         s.add(formula)
-
-<<<<<<< HEAD
-        return str(s.check(self.assumptions))
-=======
-        result = str(s.check(assumptions))
+        result = str(s.check())
+
         if result == "unsat":
-            s.reset()
-            s.add(assumptions)
-            if str(s.check()) == "unsat":
-                result = "conflict"
+            unsatCore = s.unsat_core()
+            unsatIndice = self._findIndiceOfCtrs(self.ctrPool, unsatCore)
+            return result, unsatIndice
         else:
             return None, None
-
-        if result == "unsat":
-            constraints = assumptions + pathConds
-        else:
-            constraints = assumptions
-
-        s.reset()
-        s.set(":core.minimize", True)
-        str(s.check(constraints))
-        unsatCore = s.unsat_core()
-        unsatIndice = self._findIndiceOfCtrs(self.ctrPool, unsatCore)
-
-        if result == "unsat":
-            return PathResult.Unreachable.value, unsatIndice
-        else:
-            return PathResult.Conflict.value, unsatIndice
->>>>>>> 2b87ac89
+        
 
     # check validity and find counter-example if invalid.
     # return (validity, counter-example).
@@ -383,14 +318,14 @@
         else:
             return "invalid"
 
+    """
     def checkSat(self, minimize=False):
-<<<<<<< HEAD
         s = Solver()
         last_hard_idx = 0
 
         for curr_hard_idx in self.hardIdx:
-            curr_list = self.ctrPool[last_hard_idx:curr_hard_idx]
-            curr_hard = self.ctrPool[curr_hard_idx]
+            curr_list = [self.ctrPool[i].formula for i in range(last_hard_idx, curr_hard_idx)]
+            curr_hard = self.ctrPool[curr_hard_idx].formula
             s.add(And(And(curr_list), Not(curr_hard)))
 
             result = s.check()
@@ -404,7 +339,9 @@
             last_hard_idx = curr_hard_idx
 
         return PathResult.Sat.value, None
-=======
+    """
+
+    def checkSat(self, minimize=False):
         constraints = list(map(lambda ctr: ctr.formula, self.ctrPool))
         s = Solver()
         if minimize:
@@ -420,79 +357,6 @@
             return PathResult.Unsat.value, unsatIndice
         else:
             return PathResult.DontKnow.value, None
-
-    # track constraint which causes unsat.
-    # direction can be "forward" | "backward" | "binary".
-    # TODO: Is there cases that checkSat() can't distinguish Unreachable path, but trackUnsatCtrs() can?
-    #       If not, this function is not needed.
-    def trackUnsatCtrs(self, direction="forward"):
-        def checkCtrs(ctrPool):
-            s = Solver()
-            ctrs = list(map(lambda ctr: ctr.formula, ctrPool))
-            s.add(ctrs)
-            return str(s.check())
-
-        def checkCtrUnderAssumptions(assumptionPool, ctr):
-            s = Solver()
-            s.add(ctr.formula)
-            assumptions = list(
-                map(lambda assumption: assumption.formula, assumptionPool)
-            )
-            result = s.check(assumptions)
-            conflicts = s.unsat_core()
-            return str(result), conflicts
-
-        def findIndicesOfCtrs(ctrPool, ctrs):
-            indices = []
-            for ctr in ctrs:
-                for idx, ctr_ in enumerate(ctrPool):
-                    if ctr == ctr_.formula:
-                        indices.append(idx)
-                        break
-            return indices
-
-        def trackForward(ctrPool, hardIndices):
-            for i in range(len(ctrPool)):
-                if i in hardIndices and i != len(ctrPool) - 1:
-                    continue
-                if checkCtrs(ctrPool[: i + 1]) == "unsat":
-                    break
-            return i
-
-        def trackBackward(ctrPool, hardIndices):
-            for i in reversed(range(len(ctrPool))):
-                if i in hardIndices and i != len(ctrPool) - 1:
-                    continue
-                if checkCtrs(ctrPool[: i + 1]) == "sat":
-                    break
-            return i + 1
-
-        def trackBinary(ctrPool, lb, ub, before):
-            if lb > ub:
-                return lb
-            idx = (lb + ub) // 2
-            check = checkCtrs(ctrPool[: idx + 1])
-            if check == "sat":
-                return trackBinary(ctrPool, idx + 1, ub, check)
-            if check == "unsat":
-                return trackBinary(ctrPool, lb, idx - 1, check)
-
-        if direction == "forward":
-            unsatIdx = trackForward(self.ctrPool, self.hardCtr)
-        elif direction == "backward":
-            unsatIdx = trackBackward(self.ctrPool, self.hardCtr)
-        elif direction == "binary":
-            unsatIdx = trackBinary(self.ctrPool, 0, len(self.ctrPool) - 1, "unsat")
-
-        if unsatIdx in self.pathCtr:
-            return PathResult.Unreachable.value, None
-        result, conflicts = checkCtrUnderAssumptions(
-            self.ctrPool[:unsatIdx], self.ctrPool[unsatIdx]
-        )
-        conflictIndices = findIndicesOfCtrs(self.ctrPool, conflicts)
-        return PathResult.Unsat.value, conflictIndices + [unsatIdx]
->>>>>>> 2b87ac89
-
 
 class Ctr:
     def __init__(self, jsonCtr):
@@ -962,7 +826,7 @@
     start_time = time.time()
     json_path = Path(json_path)
 
-    console = DefaultConsole() if not args.silent else NullConsole()
+    console = DefaultConsole() if not args["silent"] else NullConsole()
 
     console.log("\n------------- z3 result -------------")
 
